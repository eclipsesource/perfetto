// Copyright (C) 2018 The Android Open Source Project
//
// Licensed under the Apache License, Version 2.0 (the "License");
// you may not use this file except in compliance with the License.
// You may obtain a copy of the License at
//
//      http://www.apache.org/licenses/LICENSE-2.0
//
// Unless required by applicable law or agreed to in writing, software
// distributed under the License is distributed on an "AS IS" BASIS,
// WITHOUT WARRANTIES OR CONDITIONS OF ANY KIND, either express or implied.
// See the License for the specific language governing permissions and
// limitations under the License.

import {BigintMath} from '../base/bigint_math';
import {assertExists, assertTrue} from '../base/logging';
import {
  Actions,
  DeferredAction,
} from '../common/actions';
import {cacheTrace} from '../common/cache_manager';
import {Engine} from '../common/engine';
import {featureFlags, Flag, PERF_SAMPLE_FLAG} from '../common/feature_flags';
import {
  HighPrecisionTime,
  HighPrecisionTimeSpan,
} from '../common/high_precision_time';
import {HttpRpcEngine} from '../common/http_rpc_engine';
import {
  getEnabledMetatracingCategories,
  isMetatracingEnabled,
} from '../common/metatracing';
import {
  LONG,
  NUM,
  NUM_NULL,
  QueryError,
  STR,
  STR_NULL,
} from '../common/query_result';
import {onSelectionChanged} from '../common/selection_observer';
import {defaultTraceTime, EngineMode, ProfileType} from '../common/state';
import {Span} from '../common/time';
import {
  TPTime,
  TPTimeSpan,
} from '../common/time';
import {resetEngineWorker, WasmEngineProxy} from '../common/wasm_engine_proxy';
import {BottomTabList} from '../frontend/bottom_tab';
import {
  FtraceStat,
  globals,
  QuantizedLoad,
  ThreadDesc,
} from '../frontend/globals';
import {showModal} from '../frontend/modal';
import {
  clearOverviewData,
  publishFtraceCounters,
  publishMetricError,
  publishOverviewData,
  publishThreads,
} from '../frontend/publish';
import {Router} from '../frontend/router';

import {
  CounterAggregationController,
} from './aggregation/counter_aggregation_controller';
import {
  CpuAggregationController,
} from './aggregation/cpu_aggregation_controller';
import {
  CpuByProcessAggregationController,
} from './aggregation/cpu_by_process_aggregation_controller';
import {
  FrameAggregationController,
} from './aggregation/frame_aggregation_controller';
import {
  SliceAggregationController,
} from './aggregation/slice_aggregation_controller';
import {
  ThreadAggregationController,
} from './aggregation/thread_aggregation_controller';
import {Child, Children, Controller} from './controller';
import {
  CpuProfileController,
  CpuProfileControllerArgs,
} from './cpu_profile_controller';
import {
  FlamegraphController,
  FlamegraphControllerArgs,
  profileType,
} from './flamegraph_controller';
import {
  FlowEventsController,
  FlowEventsControllerArgs,
} from './flow_events_controller';
import {FtraceController} from './ftrace_controller';
import {LoadingManager} from './loading_manager';
import {LogsController} from './logs_controller';
import {MetricsController} from './metrics_controller';
import {
  PIVOT_TABLE_REDUX_FLAG,
  PivotTableController,
} from './pivot_table_controller';
import {SearchController} from './search_controller';
import {
  SelectionController,
  SelectionControllerArgs,
} from './selection_controller';
import {
  TraceErrorController,
} from './trace_error_controller';
import {
  TraceBufferStream,
  TraceFileStream,
  TraceHttpStream,
  TraceStream,
} from './trace_stream';
import {TrackControllerArgs, trackControllerRegistry} from './track_controller';
import {decideTracks} from './track_decider';
import {VisualisedArgController} from './visualised_args_controller';

type States = 'init' | 'loading_trace' | 'ready';

const METRICS = [
  'android_startup',
  'android_ion',
  'android_lmk',
  'android_dma_heap',
  'android_surfaceflinger',
  'android_batt',
  'android_other_traces',
  'chrome_dropped_frames',
  'chrome_long_latency',
  'trace_metadata',
  'android_trusty_workqueues',
];
const FLAGGED_METRICS: Array<[Flag, string]> = METRICS.map((m) => {
  const id = `forceMetric${m}`;
  let name = m.split('_').join(' ');
  name = name[0].toUpperCase() + name.slice(1);
  name = 'Metric: ' + name;
  const flag = featureFlags.register({
    id,
    name,
    description: `Overrides running the '${m}' metric at import time.`,
    defaultValue: true,
  });
  return [flag, m];
});

const ENABLE_CHROME_RELIABLE_RANGE_ZOOM_FLAG = featureFlags.register({
  id: 'enableChromeReliableRangeZoom',
  name: 'Enable Chrome reliable range zoom',
  description: 'Automatically zoom into the reliable range for Chrome traces',
  defaultValue: false,
});

const ENABLE_CHROME_RELIABLE_RANGE_ANNOTATION_FLAG = featureFlags.register({
  id: 'enableChromeReliableRangeAnnotation',
  name: 'Enable Chrome reliable range annotation',
  description: 'Automatically adds an annotation for the reliable range start',
  defaultValue: false,
});

// The following flags control TraceProcessor Config.
const CROP_TRACK_EVENTS_FLAG = featureFlags.register({
  id: 'cropTrackEvents',
  name: 'Crop track events',
  description: 'Ignores track events outside of the range of interest',
  defaultValue: false,
});
const INGEST_FTRACE_IN_RAW_TABLE_FLAG = featureFlags.register({
  id: 'ingestFtraceInRawTable',
  name: 'Ingest ftrace in raw table',
  description: 'Enables ingestion of typed ftrace events into the raw table',
  defaultValue: true,
});
const ANALYZE_TRACE_PROTO_CONTENT_FLAG = featureFlags.register({
  id: 'analyzeTraceProtoContent',
  name: 'Analyze trace proto content',
  description: 'Enables trace proto content analysis',
  defaultValue: false,
});

// A local storage key where the indication that JSON warning has been shown is
// stored.
const SHOWN_JSON_WARNING_KEY = 'shownJsonWarning';

function showJsonWarning(globalsContext: string) {
  showModal({
    globalsContext,
    title: 'Warning',
    content:
      m('div',
        m('span',
          'Perfetto UI features are limited for JSON traces. ',
          'We recommend recording ',
          m('a',
            {href: 'https://perfetto.dev/docs/quickstart/chrome-tracing'},
            'proto-format traces'),
          ' from Chrome.'),
        m('br')),
    buttons: [],
  });
}

// TraceController handles handshakes with the frontend for everything that
// concerns a single trace. It owns the WASM trace processor engine, handles
// tracks data and SQL queries. There is one TraceController instance for each
// trace opened in the UI (for now only one trace is supported).
export class TraceController extends Controller<States> {
  private readonly engineId: string;
  private engine?: Engine;

  constructor(args: {engineId: string, globalsContext: string}) {
    super('init', args.globalsContext);
    this.engineId = args.engineId;
  }

  run() {
    const globalsContext = this.globals.context;
    const engineCfg = assertExists(this.globals().state.engine);
    switch (this.state) {
      case 'init':
        this.loadTrace()
            .then((mode) => {
              this.globals().dispatch(Actions.setEngineReady({
                engineId: this.engineId,
                ready: true,
                mode,
              }));
            })
            .catch((err) => {
              this.updateStatus(`${err}`);
              throw err;
            });
        this.updateStatus('Opening trace');
        this.setState('loading_trace');
        break;

      case 'loading_trace':
        // Stay in this state until loadTrace() returns and marks the engine as
        // ready.
        if (this.engine === undefined || !engineCfg.ready) return;
        this.setState('ready');
        break;

      case 'ready':
        // At this point we are ready to serve queries and handle tracks.
        const engine = assertExists(this.engine);
        const childControllers: Children = [];

        // Create a TrackController for each track.
        for (const trackId of Object.keys(this.globals().state.tracks)) {
          const trackCfg = this.globals().state.tracks[trackId];
          if (trackCfg.engineId !== this.engineId) continue;
          if (!trackControllerRegistry.has(trackCfg.kind)) continue;
          const trackCtlFactory = trackControllerRegistry.get(trackCfg.kind);
          const trackArgs: TrackControllerArgs = {globalsContext, trackId, engine};
          childControllers.push(Child(trackId, trackCtlFactory, trackArgs));
        }

        for (const argName of this.globals().state.visualisedArgs) {
          childControllers.push(
            Child(argName, VisualisedArgController, {globalsContext, argName, engine}));
        }

        const selectionArgs: SelectionControllerArgs = {globalsContext, engine};
        childControllers.push(
          Child('selection', SelectionController, selectionArgs));

        const flowEventsArgs: FlowEventsControllerArgs = {globalsContext, engine};
        childControllers.push(
          Child('flowEvents', FlowEventsController, flowEventsArgs));

        const cpuProfileArgs: CpuProfileControllerArgs = {globalsContext, engine};
        childControllers.push(
          Child('cpuProfile', CpuProfileController, cpuProfileArgs));

        const flamegraphArgs: FlamegraphControllerArgs = {globalsContext, engine};
        childControllers.push(
          Child('flamegraph', FlamegraphController, flamegraphArgs));
        childControllers.push(Child(
          'cpu_aggregation',
          CpuAggregationController,
          {globalsContext, engine, kind: 'cpu_aggregation'}));
        childControllers.push(Child(
          'thread_aggregation',
          ThreadAggregationController,
          {globalsContext, engine, kind: 'thread_state_aggregation'}));
        childControllers.push(Child(
          'cpu_process_aggregation',
          CpuByProcessAggregationController,
          {globalsContext, engine, kind: 'cpu_by_process_aggregation'}));
        if (!PIVOT_TABLE_REDUX_FLAG.get()) {
          // Pivot table is supposed to handle the use cases the slice
          // aggregation panel is used right now. When a flag to use pivot
          // tables is enabled, do not add slice aggregation controller.
          childControllers.push(Child(
            'slice_aggregation',
            SliceAggregationController,
            {globalsContext, engine, kind: 'slice_aggregation'}));
        }
        childControllers.push(Child(
          'counter_aggregation',
          CounterAggregationController,
          {globalsContext, engine, kind: 'counter_aggregation'}));
        childControllers.push(Child(
          'frame_aggregation',
          FrameAggregationController,
          {globalsContext, engine, kind: 'frame_aggregation'}));
        childControllers.push(Child('search', SearchController, {
          globalsContext,
          engine,
          app: globals,
        }));
        childControllers.push(
            Child('pivot_table', PivotTableController, {globalsContext, engine}));

        childControllers.push(Child('logs', LogsController, {
          globalsContext,
          engine,
          app: globals,
        }));

        childControllers.push(
            Child('ftrace', FtraceController, {globalsContext, engine, app: globals}));

        childControllers.push(
          Child('traceError', TraceErrorController, {globalsContext, engine}));
        childControllers.push(Child('metrics', MetricsController, {globalsContext, engine}));

        return childControllers;

      default:
        throw new Error(`unknown state ${this.state}`);
    }
    return;
  }

  onDestroy() {
    this.globals().engines.delete(this.engineId);
  }

  private async loadTrace(): Promise<EngineMode> {
    this.updateStatus('Creating trace processor');
    // Check if there is any instance of the trace_processor_shell running in
    // HTTP RPC mode (i.e. trace_processor_shell -D).
    let engineMode: EngineMode;
    let useRpc = false;
    if (this.globals().state.newEngineMode === 'USE_HTTP_RPC_IF_AVAILABLE') {
      useRpc = (await HttpRpcEngine.checkConnection(this.globals().httpRpcEnginePort)).connected;
    }
    let engine;
    if (useRpc) {
      console.log('Opening trace using native accelerator over HTTP+RPC');
      engineMode = 'HTTP_RPC';
      engine = new HttpRpcEngine(this.globals.context, this.engineId, LoadingManager.getInstance, this.globals().httpRpcEnginePort);
      engine.errorHandler = (err) => {
        this.globals().dispatch(
            Actions.setEngineFailed({mode: 'HTTP_RPC', failure: `${err}`}));
        throw err;
      };
      this.globals().httpRpcEngineCustomizer?.(engine);
    } else {
      console.log('Opening trace using built-in WASM engine');
      engineMode = 'WASM';
      const enginePort = resetEngineWorker();
      engine = new WasmEngineProxy(
        this.globals.context, this.engineId, enginePort, LoadingManager.getInstance);
      engine.resetTraceProcessor({
        cropTrackEvents: CROP_TRACK_EVENTS_FLAG.get(),
        ingestFtraceInRawTable: INGEST_FTRACE_IN_RAW_TABLE_FLAG.get(),
        analyzeTraceProtoContent: ANALYZE_TRACE_PROTO_CONTENT_FLAG.get(),
      });
    }
    this.engine = engine;

    if (isMetatracingEnabled()) {
      this.engine.enableMetatrace(
        assertExists(getEnabledMetatracingCategories()));
    }
    this.globals().bottomTabList = new BottomTabList(this.globals.context, engine.getProxy('BottomTabList'));

    this.globals().engines.set(this.engineId, engine);
    this.globals().dispatch(Actions.setEngineReady({
      engineId: this.engineId,
      ready: false,
      mode: engineMode,
    }));
    const engineCfg = assertExists(this.globals().state.engine);
    assertTrue(engineCfg.id === this.engineId);
    let traceStream: TraceStream | undefined;
    if (engineCfg.source.type === 'FILE') {
      traceStream = new TraceFileStream(engineCfg.source.file);
    } else if (engineCfg.source.type === 'ARRAY_BUFFER') {
      traceStream = new TraceBufferStream(engineCfg.source.buffer);
    } else if (engineCfg.source.type === 'URL') {
      traceStream = new TraceHttpStream(engineCfg.source.url);
    } else if (engineCfg.source.type === 'STREAM') {
      traceStream = engineCfg.source.stream;
    } else if (engineCfg.source.type === 'HTTP_RPC') {
      traceStream = undefined;
    } else {
      throw new Error(`Unknown source: ${JSON.stringify(engineCfg.source)}`);
    }

    // |traceStream| can be undefined in the case when we are using the external
    // HTTP+RPC endpoint and the trace processor instance has already loaded
    // a trace (because it was passed as a cmdline argument to
    // trace_processor_shell). In this case we don't want the UI to load any
    // file/stream and we just want to jump to the loading phase.
    if (traceStream !== undefined) {
      const tStart = performance.now();
      for (; ;) {
        const res = await traceStream.readChunk();
        await this.engine.parse(res.data);
        const elapsed = (performance.now() - tStart) / 1000;
        let status = 'Loading trace ';
        if (res.bytesTotal > 0) {
          const progress = Math.round(res.bytesRead / res.bytesTotal * 100);
          status += `${progress}%`;
        } else {
          status += `${Math.round(res.bytesRead / 1e6)} MB`;
        }
        status += ` - ${Math.ceil(res.bytesRead / elapsed / 1e6)} MB/s`;
        this.updateStatus(status);
        if (res.eof) break;
      }
      await this.engine.notifyEof();
    } else {
      assertTrue(this.engine instanceof HttpRpcEngine);
      await this.engine.restoreInitialTables();
    }

    // traceUuid will be '' if the trace is not cacheable (URL or RPC).
    const traceUuid = await this.cacheCurrentTrace();

    const traceTime = await this.engine.getTraceTimeBounds();
    const start = traceTime.start;
    const end = traceTime.end;
    const traceTimeState = {
      start,
      end,
    };

    const shownJsonWarning =
      window.localStorage.getItem(SHOWN_JSON_WARNING_KEY) !== null;

    // Show warning if the trace is in JSON format.
    const query = `select str_value from metadata where name = 'trace_type'`;
    const result = await assertExists(this.engine).query(query);
    const traceType = result.firstRow({str_value: STR}).str_value;
    const isJsonTrace = traceType == 'json';
    if (!shownJsonWarning) {
      // When in embedded mode, the host app will control which trace format
      // it passes to Perfetto, so we don't need to show this warning.
      if (isJsonTrace && !this.globals().embeddedMode) {
        showJsonWarning(this.globals.context);
        // Save that the warning has been shown. Value is irrelevant since only
        // the presence of key is going to be checked.
        window.localStorage.setItem(SHOWN_JSON_WARNING_KEY, 'true');
      }
    }

    const emptyOmniboxState = {
      omnibox: '',
      mode: this.globals().state.omniboxState.mode || 'SEARCH',
    };

    const actions: DeferredAction[] = [
      Actions.setOmnibox(emptyOmniboxState),
      Actions.setTraceUuid({traceUuid}),
      Actions.setTraceTime(traceTimeState),
    ];

    const visibleTimeSpan = await computeVisibleTime(
        traceTime.start, traceTime.end, isJsonTrace, this.engine, this.globals.context);
    // We don't know the resolution at this point. However this will be
    // replaced in 50ms so a guess is fine.
    const resolution = visibleTimeSpan.duration.divide(1000).toTPTime();
    actions.push(Actions.setVisibleTraceTime({
      start: visibleTimeSpan.start.toTPTime(),
      end: visibleTimeSpan.end.toTPTime(),
      lastUpdate: Date.now() / 1000,
      resolution: BigintMath.max(resolution, 1n),
    }));

    this.globals().dispatchMultiple(actions);
    Router.navigate(this.globals.context, `#!/viewer?local_cache_key=${traceUuid}`);

    // Make sure the helper views are available before we start adding tracks.
    await this.initialiseHelperViews();

    {
      // When we reload from a permalink don't create extra tracks:
      const {pinnedTracks, tracks} = this.globals().state;
      if (!pinnedTracks.length && !Object.keys(tracks).length) {
        await this.listTracks();
      }
    }

    await this.listThreads();
    await this.loadTimelineOverview(traceTime);

    {
      // Pull out the counts ftrace events by name
      const query = `select
            name,
            count(name) as cnt
          from ftrace_event
          group by name
          order by cnt desc`;
      const result = await assertExists(this.engine).query(query);
      const counters: FtraceStat[] = [];
      const it = result.iter({name: STR, cnt: NUM});
      for (let row = 0; it.valid(); it.next(), row++) {
        counters.push({name: it.name, count: it.cnt});
      }
      publishFtraceCounters(this.globals.context, counters);
    }

    this.globals().dispatch(Actions.sortThreadTracks({}));
    this.globals().dispatch(Actions.maybeExpandOnlyTrackGroup({}));

    await this.selectFirstHeapProfile();
    if (PERF_SAMPLE_FLAG.get()) {
      await this.selectPerfSample();
    }

    // If the trace was shared via a permalink, it might already have a
    // selection. Emit onSelectionChanged to ensure that the components (like
    // current selection details) react to it.
    if (this.globals().state.currentSelection !== null) {
      onSelectionChanged(this.globals().state.currentSelection!, undefined);
    }

    // Trace Processor doesn't support the reliable range feature for JSON
    // traces.
    if (!isJsonTrace && ENABLE_CHROME_RELIABLE_RANGE_ANNOTATION_FLAG.get()) {
      const reliableRangeStart = await computeTraceReliableRangeStart(engine);
      if (reliableRangeStart > 0) {
        this.globals().dispatch(Actions.addAutomaticNote({
          timestamp: reliableRangeStart,
          color: '#ff0000',
          text: 'Reliable Range Start',
        }));
      }
    }

    return engineMode;
  }

  private async selectPerfSample() {
    const query = `select upid
        from perf_sample
        join thread using (utid)
        where callsite_id is not null
        order by ts desc limit 1`;
    const profile = await assertExists(this.engine).query(query);
    if (profile.numRows() !== 1) return;
    const row = profile.firstRow({upid: NUM});
    const upid = row.upid;
    const leftTs = this.globals().state.traceTime.start;
    const rightTs = this.globals().state.traceTime.end;
    this.globals().dispatch(Actions.selectPerfSamples(
        {id: 0, upid, leftTs, rightTs, type: ProfileType.PERF_SAMPLE}));
  }

  private async selectFirstHeapProfile() {
    const query = `select * from (
      select
        min(ts) AS ts,
        'heap_profile:' || group_concat(distinct heap_name) AS type,
        upid
      from heap_profile_allocation
      group by upid
      union
      select distinct graph_sample_ts as ts, 'graph' as type, upid
      from heap_graph_object)
      order by ts limit 1`;
    const profile = await assertExists(this.engine).query(query);
    if (profile.numRows() !== 1) return;
    const row = profile.firstRow({ts: LONG, type: STR, upid: NUM});
    const ts = row.ts;
    const type = profileType(row.type);
    const upid = row.upid;
    this.globals().dispatch(Actions.selectHeapProfile({id: 0, upid, ts, type}));
  }

  private async listTracks() {
    this.updateStatus('Loading tracks');
    const engine = assertExists<Engine>(this.engine);
<<<<<<< HEAD
    const actions = await decideTracks(this.globals.context, this.engineId, engine);
    this.globals().dispatchMultiple(actions);
=======
    const actions = await this.getAddTrackActions(engine);
    globals.dispatchMultiple(actions);
>>>>>>> b9274d5e
  }

  private async getAddTrackActions(engine: Engine): Promise<DeferredAction[]> {
    if (!globals.trackFilteringEnabled) {
      return decideTracks(this.engineId, engine);
    }

    const result = await decideTracks(this.engineId, engine, true);
    globals.filteredTracks = result.rejected;
    return result.actions;
  }

  private async listThreads() {
    this.updateStatus('Reading thread list');
    const query = `select
        utid,
        tid,
        pid,
        ifnull(thread.name, '') as threadName,
        ifnull(
          case when length(process.name) > 0 then process.name else null end,
          thread.name) as procName,
        process.cmdline as cmdline
        from (select * from thread order by upid) as thread
        left join (select * from process order by upid) as process
        using(upid)`;
    const result = await assertExists(this.engine).query(query);
    const threads: ThreadDesc[] = [];
    const it = result.iter({
      utid: NUM,
      tid: NUM,
      pid: NUM_NULL,
      threadName: STR,
      procName: STR_NULL,
      cmdline: STR_NULL,
    });
    for (; it.valid(); it.next()) {
      const utid = it.utid;
      const tid = it.tid;
      const pid = it.pid === null ? undefined : it.pid;
      const threadName = it.threadName;
      const procName = it.procName === null ? undefined : it.procName;
      const cmdline = it.cmdline === null ? undefined : it.cmdline;
      threads.push({utid, tid, threadName, pid, procName, cmdline});
    }
    publishThreads(this.globals.context, threads);
  }

  private async loadTimelineOverview(trace: Span<TPTime>) {
    clearOverviewData(this.globals.context);

    const engine = assertExists<Engine>(this.engine);
    const stepSize = BigintMath.max(1n, trace.duration / 100n);
    let hasSchedOverview = false;
    for (let start = trace.start; start < trace.end; start += stepSize) {
      const progress = start - trace.start;
      const ratio = Number(progress) / Number(trace.duration);
      this.updateStatus(
          'Loading overview ' +
          `${Math.round(ratio * 100)}%`);
      const end = start + stepSize;

      // Sched overview.
      const schedResult = await engine.query(
          `select cast(sum(dur) as float)/${
              stepSize} as load, cpu from sched ` +
          `where ts >= ${start} and ts < ${end} and utid != 0 ` +
          'group by cpu order by cpu');
      const schedData: {[key: string]: QuantizedLoad} = {};
      const it = schedResult.iter({load: NUM, cpu: NUM});
      for (; it.valid(); it.next()) {
        const load = it.load;
        const cpu = it.cpu;
        schedData[cpu] = {start, end, load};
        hasSchedOverview = true;
      }
      publishOverviewData(this.globals.context, schedData);
    }

    if (hasSchedOverview) {
      return;
    }

    // Slices overview.
    const sliceResult = await engine.query(`select
           bucket,
           upid,
           ifnull(sum(utid_sum) / cast(${stepSize} as float), 0) as load
         from thread
         inner join (
           select
             ifnull(cast((ts - ${trace.start})/${
        stepSize} as int), 0) as bucket,
             sum(dur) as utid_sum,
             utid
           from slice
           inner join thread_track on slice.track_id = thread_track.id
           group by bucket, utid
         ) using(utid)
         where upid is not null
         group by bucket, upid`);

    const slicesData: {[key: string]: QuantizedLoad[]} = {};
    const it = sliceResult.iter({bucket: LONG, upid: NUM, load: NUM});
    for (; it.valid(); it.next()) {
      const bucket = it.bucket;
      const upid = it.upid;
      const load = it.load;

      const start = trace.start + stepSize * bucket;
      const end = start + stepSize;

      const upidStr = upid.toString();
      let loadArray = slicesData[upidStr];
      if (loadArray === undefined) {
        loadArray = slicesData[upidStr] = [];
      }
      loadArray.push({start, end, load});
    }
    publishOverviewData(this.globals.context, slicesData);
  }

  private async cacheCurrentTrace(): Promise<string> {
    const engine = assertExists(this.engine);
    const result = await engine.query(`select str_value as uuid from metadata
                  where name = 'trace_uuid'`);
    if (result.numRows() === 0) {
      // One of the cases covered is an empty trace.
      return '';
    }
    const traceUuid = result.firstRow({uuid: STR}).uuid;
    const engineConfig = assertExists(this.globals().state.engine);
    assertTrue(engineConfig.id === this.engineId);
    if (!(await cacheTrace(this.globals.context, engineConfig.source, traceUuid))) {
      // If the trace is not cacheable (cacheable means it has been opened from
      // URL or RPC) only append '?local_cache_key' to the URL, without the
      // local_cache_key value. Doing otherwise would cause an error if the tab
      // is discarded or the user hits the reload button because the trace is
      // not in the cache.
      return '';
    }
    return traceUuid;
  }

  async initialiseHelperViews() {
    const engine = assertExists<Engine>(this.engine);

    this.updateStatus('Creating annotation counter track table');
    // Create the helper tables for all the annotations related data.
    // NULL in min/max means "figure it out per track in the usual way".
    await engine.query(`
      CREATE TABLE annotation_counter_track(
        id INTEGER PRIMARY KEY,
        name STRING,
        __metric_name STRING,
        upid INTEGER,
        min_value DOUBLE,
        max_value DOUBLE
      );
    `);
    this.updateStatus('Creating annotation slice track table');
    await engine.query(`
      CREATE TABLE annotation_slice_track(
        id INTEGER PRIMARY KEY,
        name STRING,
        __metric_name STRING,
        upid INTEGER,
        group_name STRING
      );
    `);

    this.updateStatus('Creating annotation counter table');
    await engine.query(`
      CREATE TABLE annotation_counter(
        id BIGINT,
        track_id INT,
        ts BIGINT,
        value DOUBLE,
        PRIMARY KEY (track_id, ts)
      ) WITHOUT ROWID;
    `);
    this.updateStatus('Creating annotation slice table');
    await engine.query(`
      CREATE TABLE annotation_slice(
        id INTEGER PRIMARY KEY,
        track_id INT,
        ts BIGINT,
        dur BIGINT,
        thread_dur BIGINT,
        depth INT,
        cat STRING,
        name STRING,
        UNIQUE(track_id, ts)
      );
    `);


    const availableMetrics = [];
    const metricsResult = await engine.query('select name from trace_metrics');
    for (const it = metricsResult.iter({name: STR}); it.valid(); it.next()) {
      availableMetrics.push(it.name);
    }
    this.globals().dispatch(Actions.setAvailableMetrics({availableMetrics}));

    const availableMetricsSet = new Set<string>(availableMetrics);
    for (const [flag, metric] of FLAGGED_METRICS) {
      if (!flag.get() || !availableMetricsSet.has(metric)) {
        continue;
      }

      this.updateStatus(`Computing ${metric} metric`);
      try {
        // We don't care about the actual result of metric here as we are just
        // interested in the annotation tracks.
        await engine.computeMetric([metric]);
      } catch (e) {
        if (e instanceof QueryError) {
          publishMetricError(this.globals.context, 'MetricError: ' + e.message);
          continue;
        } else {
          throw e;
        }
      }

      this.updateStatus(`Inserting data for ${metric} metric`);
      try {
        const result = await engine.query(`pragma table_info(${metric}_event)`);
        let hasSliceName = false;
        let hasDur = false;
        let hasUpid = false;
        let hasValue = false;
        let hasGroupName = false;
        const it = result.iter({name: STR});
        for (; it.valid(); it.next()) {
          const name = it.name;
          hasSliceName = hasSliceName || name === 'slice_name';
          hasDur = hasDur || name === 'dur';
          hasUpid = hasUpid || name === 'upid';
          hasValue = hasValue || name === 'value';
          hasGroupName = hasGroupName || name === 'group_name';
        }

        const upidColumnSelect = hasUpid ? 'upid' : '0 AS upid';
        const upidColumnWhere = hasUpid ? 'upid' : '0';
        const groupNameColumn =
          hasGroupName ? 'group_name' : 'NULL AS group_name';
        if (hasSliceName && hasDur) {
          await engine.query(`
            INSERT INTO annotation_slice_track(
              name, __metric_name, upid, group_name)
            SELECT DISTINCT
              track_name,
              '${metric}' as metric_name,
              ${upidColumnSelect},
              ${groupNameColumn}
            FROM ${metric}_event
            WHERE track_type = 'slice'
          `);
          await engine.query(`
            INSERT INTO annotation_slice(
              track_id, ts, dur, thread_dur, depth, cat, name
            )
            SELECT
              t.id AS track_id,
              ts,
              dur,
              NULL as thread_dur,
              0 AS depth,
              a.track_name as cat,
              slice_name AS name
            FROM ${metric}_event a
            JOIN annotation_slice_track t
            ON a.track_name = t.name AND t.__metric_name = '${metric}'
            ORDER BY t.id, ts
          `);
        }

        if (hasValue) {
          const minMax = await engine.query(`
            SELECT
              IFNULL(MIN(value), 0) as minValue,
              IFNULL(MAX(value), 0) as maxValue
            FROM ${metric}_event
            WHERE ${upidColumnWhere} != 0`);
          const row = minMax.firstRow({minValue: NUM, maxValue: NUM});
          await engine.query(`
            INSERT INTO annotation_counter_track(
              name, __metric_name, min_value, max_value, upid)
            SELECT DISTINCT
              track_name,
              '${metric}' as metric_name,
              CASE ${upidColumnWhere} WHEN 0 THEN NULL ELSE ${row.minValue} END,
              CASE ${upidColumnWhere} WHEN 0 THEN NULL ELSE ${row.maxValue} END,
              ${upidColumnSelect}
            FROM ${metric}_event
            WHERE track_type = 'counter'
          `);
          await engine.query(`
            INSERT INTO annotation_counter(id, track_id, ts, value)
            SELECT
              -1 as id,
              t.id AS track_id,
              ts,
              value
            FROM ${metric}_event a
            JOIN annotation_counter_track t
            ON a.track_name = t.name AND t.__metric_name = '${metric}'
            ORDER BY t.id, ts
          `);
        }
      } catch (e) {
        if (e instanceof QueryError) {
          publishMetricError(this.globals.context, 'MetricError: ' + e.message);
        } else {
          throw e;
        }
      }
    }
  }

  private updateStatus(msg: string): void {
    this.globals().dispatch(Actions.updateStatus({
      msg,
      timestamp: Date.now() / 1000,
    }));
  }
}

async function computeTraceReliableRangeStart(engine: Engine): Promise<TPTime> {
  const result =
    await engine.query(`SELECT RUN_METRIC('chrome/chrome_reliable_range.sql');
       SELECT start FROM chrome_reliable_range`);
  const bounds = result.firstRow({start: LONG});
  return bounds.start;
}

async function computeVisibleTime(
    traceStart: TPTime, traceEnd: TPTime, isJsonTrace: boolean, engine: Engine, globalsContext: string):
    Promise<Span<HighPrecisionTime>> {
  // if we have non-default visible state, update the visible time to it
  const previousVisibleState = globals(globalsContext).stateVisibleTime();
  const defaultTraceSpan =
      new TPTimeSpan(defaultTraceTime.start, defaultTraceTime.end);
  if (!(previousVisibleState.start === defaultTraceSpan.start &&
        previousVisibleState.end === defaultTraceSpan.end) &&
      (previousVisibleState.start >= traceStart &&
       previousVisibleState.end <= traceEnd)) {
    return HighPrecisionTimeSpan.fromTpTime(
        previousVisibleState.start, previousVisibleState.end);
  }

  // initialise visible time to the trace time bounds
  let visibleStartSec = traceStart;
  let visibleEndSec = traceEnd;

  // compare start and end with metadata computed by the trace processor
  const mdTime = await engine.getTracingMetadataTimeBounds();
  // make sure the bounds hold
  if (BigintMath.max(visibleStartSec, mdTime.start) <
      BigintMath.min(visibleEndSec, mdTime.end)) {
    visibleStartSec = BigintMath.max(visibleStartSec, mdTime.start);
    visibleEndSec = BigintMath.min(visibleEndSec, mdTime.end);
  }

  // Trace Processor doesn't support the reliable range feature for JSON
  // traces.
  if (!isJsonTrace && ENABLE_CHROME_RELIABLE_RANGE_ZOOM_FLAG.get()) {
    const reliableRangeStart = await computeTraceReliableRangeStart(engine);
    visibleStartSec = BigintMath.max(visibleStartSec, reliableRangeStart);
  }

  return HighPrecisionTimeSpan.fromTpTime(visibleStartSec, visibleEndSec);
}<|MERGE_RESOLUTION|>--- conflicted
+++ resolved
@@ -593,22 +593,17 @@
   private async listTracks() {
     this.updateStatus('Loading tracks');
     const engine = assertExists<Engine>(this.engine);
-<<<<<<< HEAD
-    const actions = await decideTracks(this.globals.context, this.engineId, engine);
+    const actions = await this.getAddTrackActions(engine);
     this.globals().dispatchMultiple(actions);
-=======
-    const actions = await this.getAddTrackActions(engine);
-    globals.dispatchMultiple(actions);
->>>>>>> b9274d5e
   }
 
   private async getAddTrackActions(engine: Engine): Promise<DeferredAction[]> {
-    if (!globals.trackFilteringEnabled) {
-      return decideTracks(this.engineId, engine);
-    }
-
-    const result = await decideTracks(this.engineId, engine, true);
-    globals.filteredTracks = result.rejected;
+    if (!this.globals().trackFilteringEnabled) {
+      return decideTracks(this.globals.context, this.engineId, engine);
+    }
+
+    const result = await decideTracks(this.globals.context, this.engineId, engine, true);
+    this.globals().filteredTracks = result.rejected;
     return result.actions;
   }
 
