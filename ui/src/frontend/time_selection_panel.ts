// Copyright (C) 2019 The Android Open Source Project
//
// Licensed under the Apache License, Version 2.0 (the "License");
// you may not use size file except in compliance with the License.
// You may obtain a copy of the License at
//
//      http://www.apache.org/licenses/LICENSE-2.0
//
// Unless required by applicable law or agreed to in writing, software
// distributed under the License is distributed on an "AS IS" BASIS,
// WITHOUT WARRANTIES OR CONDITIONS OF ANY KIND, either express or implied.
// See the License for the specific language governing permissions and
// limitations under the License.

import m from 'mithril';
<<<<<<< HEAD

import {timeToString} from '../common/time';
import {TimeSpan} from '../common/time';
=======
import {BigintMath} from '../base/bigint_math';

import {Span, tpTimeToString} from '../common/time';
import {
  TPTime,
  TPTimeSpan,
} from '../common/time';
>>>>>>> bad11ba2

import {
  BACKGROUND_COLOR,
  FOREGROUND_COLOR,
  TRACK_SHELL_WIDTH,
} from './css_constants';
import {globals} from './globals';
import {
<<<<<<< HEAD
=======
  getMaxMajorTicks,
>>>>>>> bad11ba2
  TickGenerator,
  TickType,
  timeScaleForVisibleWindow,
} from './gridline_helper';
import {Panel, PanelSize} from './panel';

export interface BBox {
  x: number;
  y: number;
  width: number;
  height: number;
}

// Draws a vertical line with two horizontal tails at the left and right and
// a label in the middle. It looks a bit like a stretched H:
// |--- Label ---|
// The |target| bounding box determines where to draw the H.
// The |bounds| bounding box gives the visible region, this is used to adjust
// the positioning of the label to ensure it is on screen.
function drawHBar(
    ctx: CanvasRenderingContext2D, target: BBox, bounds: BBox, label: string) {
  ctx.fillStyle = FOREGROUND_COLOR;

  const xLeft = Math.floor(target.x);
  const xRight = Math.floor(target.x + target.width);
  const yMid = Math.floor(target.height / 2 + target.y);
  const xWidth = xRight - xLeft;

  // Don't draw in the track shell.
  ctx.beginPath();
  ctx.rect(bounds.x, bounds.y, bounds.width, bounds.height);
  ctx.clip();

  // Draw horizontal bar of the H.
  ctx.fillRect(xLeft, yMid, xWidth, 1);
  // Draw left vertical bar of the H.
  ctx.fillRect(xLeft, target.y, 1, target.height);
  // Draw right vertical bar of the H.
  ctx.fillRect(xRight, target.y, 1, target.height);

  const labelWidth = ctx.measureText(label).width;

  // Find a good position for the label:
  // By default put the label in the middle of the H:
  let labelXLeft = Math.floor(xWidth / 2 - labelWidth / 2 + xLeft);

  if (labelWidth > target.width || labelXLeft < bounds.x ||
      (labelXLeft + labelWidth) > (bounds.x + bounds.width)) {
    // It won't fit in the middle or would be at least partly out of bounds
    // so put it either to the left or right:
    if (xRight > bounds.x + bounds.width) {
      // If the H extends off the right side of the screen the label
      // goes on the left of the H.
      labelXLeft = xLeft - labelWidth - 3;
    } else {
      // Otherwise the label goes on the right of the H.
      labelXLeft = xRight + 3;
    }
  }

  ctx.fillStyle = BACKGROUND_COLOR;
  ctx.fillRect(labelXLeft - 1, 0, labelWidth + 1, target.height);

  ctx.textBaseline = 'middle';
  ctx.fillStyle = FOREGROUND_COLOR;
  ctx.font = '10px Roboto Condensed';
  ctx.fillText(label, labelXLeft, yMid);
}

function drawIBar(
    ctx: CanvasRenderingContext2D, xPos: number, bounds: BBox, label: string) {
  if (xPos < bounds.x) return;

  ctx.fillStyle = FOREGROUND_COLOR;
  ctx.fillRect(xPos, 0, 1, bounds.width);

  const yMid = Math.floor(bounds.height / 2 + bounds.y);
  const labelWidth = ctx.measureText(label).width;
  const padding = 3;

  let xPosLabel;
  if (xPos + padding + labelWidth > bounds.width) {
    xPosLabel = xPos - padding;
    ctx.textAlign = 'right';
  } else {
    xPosLabel = xPos + padding;
    ctx.textAlign = 'left';
  }

  ctx.fillStyle = BACKGROUND_COLOR;
  ctx.fillRect(xPosLabel - 1, 0, labelWidth + 2, bounds.height);

  ctx.textBaseline = 'middle';
  ctx.fillStyle = FOREGROUND_COLOR;
  ctx.font = '10px Roboto Condensed';
  ctx.fillText(label, xPosLabel, yMid);
}

export class TimeSelectionPanel extends Panel {
  view() {
    return m('.time-selection-panel');
  }

  renderCanvas(ctx: CanvasRenderingContext2D, size: PanelSize) {
    ctx.fillStyle = '#999';
    ctx.fillRect(TRACK_SHELL_WIDTH - 2, 0, 2, size.height);
<<<<<<< HEAD
    const scale = timeScaleForVisibleWindow(TRACK_SHELL_WIDTH, size.width);
    if (scale.timeSpan.duration > 0 && scale.widthPx > 0) {
      for (const {position, type} of new TickGenerator(scale)) {
        if (type === TickType.MAJOR) {
          ctx.fillRect(position, 0, 1, size.height);
=======

    ctx.save();
    ctx.beginPath();
    ctx.rect(TRACK_SHELL_WIDTH, 0, size.width - TRACK_SHELL_WIDTH, size.height);
    ctx.clip();

    const span = globals.frontendLocalState.visibleWindow.timestampSpan;
    if (size.width > TRACK_SHELL_WIDTH && span.duration > 0n) {
      const maxMajorTicks = getMaxMajorTicks(size.width - TRACK_SHELL_WIDTH);
      const map = timeScaleForVisibleWindow(TRACK_SHELL_WIDTH, size.width);
      for (const {type, time} of new TickGenerator(
               span, maxMajorTicks, globals.state.traceTime.start)) {
        const px = Math.floor(map.tpTimeToPx(time));
        if (type === TickType.MAJOR) {
          ctx.fillRect(px, 0, 1, size.height);
>>>>>>> bad11ba2
        }
      }
    }

    const localArea = globals.frontendLocalState.selectedArea;
    const selection = globals.state.currentSelection;
    if (localArea !== undefined) {
      const start = BigintMath.min(localArea.start, localArea.end);
      const end = BigintMath.max(localArea.start, localArea.end);
      this.renderSpan(ctx, size, new TPTimeSpan(start, end));
    } else if (selection !== null && selection.kind === 'AREA') {
      const selectedArea = globals.state.areas[selection.areaId];
      const start = BigintMath.min(selectedArea.start, selectedArea.end);
      const end = BigintMath.max(selectedArea.start, selectedArea.end);
      this.renderSpan(ctx, size, new TPTimeSpan(start, end));
    }

<<<<<<< HEAD
    if (globals.state.hoverCursorTimestamp !== -1) {
=======
    if (globals.state.hoverCursorTimestamp !== -1n) {
>>>>>>> bad11ba2
      this.renderHover(ctx, size, globals.state.hoverCursorTimestamp);
    }

    for (const note of Object.values(globals.state.notes)) {
      const noteIsSelected = selection !== null && selection.kind === 'AREA' &&
          selection.noteId === note.id;
      if (note.noteType === 'AREA' && !noteIsSelected) {
        const selectedArea = globals.state.areas[note.areaId];
        this.renderSpan(
            ctx, size, new TPTimeSpan(selectedArea.start, selectedArea.end));
      }
    }

    ctx.restore();
  }

  renderHover(ctx: CanvasRenderingContext2D, size: PanelSize, ts: TPTime) {
    const {visibleTimeScale} = globals.frontendLocalState;
    const xPos =
        TRACK_SHELL_WIDTH + Math.floor(visibleTimeScale.tpTimeToPx(ts));
    const offsetTime = tpTimeToString(ts - globals.state.traceTime.start);
    const timeFromStart = tpTimeToString(ts);
    const label = `${offsetTime} (${timeFromStart})`;
    drawIBar(ctx, xPos, this.bounds(size), label);
  }

  renderSpan(
      ctx: CanvasRenderingContext2D, size: PanelSize, span: Span<TPTime>) {
    const {visibleTimeScale} = globals.frontendLocalState;
    const xLeft = visibleTimeScale.tpTimeToPx(span.start);
    const xRight = visibleTimeScale.tpTimeToPx(span.end);
    const label = tpTimeToString(span.duration);
    drawHBar(
        ctx,
        {
          x: TRACK_SHELL_WIDTH + xLeft,
          y: 0,
          width: xRight - xLeft,
          height: size.height,
        },
        this.bounds(size),
        label);
  }

  private bounds(size: PanelSize): BBox {
    return {
      x: TRACK_SHELL_WIDTH,
      y: 0,
      width: size.width - TRACK_SHELL_WIDTH,
      height: size.height,
    };
  }
}<|MERGE_RESOLUTION|>--- conflicted
+++ resolved
@@ -13,11 +13,6 @@
 // limitations under the License.
 
 import m from 'mithril';
-<<<<<<< HEAD
-
-import {timeToString} from '../common/time';
-import {TimeSpan} from '../common/time';
-=======
 import {BigintMath} from '../base/bigint_math';
 
 import {Span, tpTimeToString} from '../common/time';
@@ -25,7 +20,6 @@
   TPTime,
   TPTimeSpan,
 } from '../common/time';
->>>>>>> bad11ba2
 
 import {
   BACKGROUND_COLOR,
@@ -34,10 +28,7 @@
 } from './css_constants';
 import {globals} from './globals';
 import {
-<<<<<<< HEAD
-=======
   getMaxMajorTicks,
->>>>>>> bad11ba2
   TickGenerator,
   TickType,
   timeScaleForVisibleWindow,
@@ -144,13 +135,6 @@
   renderCanvas(ctx: CanvasRenderingContext2D, size: PanelSize) {
     ctx.fillStyle = '#999';
     ctx.fillRect(TRACK_SHELL_WIDTH - 2, 0, 2, size.height);
-<<<<<<< HEAD
-    const scale = timeScaleForVisibleWindow(TRACK_SHELL_WIDTH, size.width);
-    if (scale.timeSpan.duration > 0 && scale.widthPx > 0) {
-      for (const {position, type} of new TickGenerator(scale)) {
-        if (type === TickType.MAJOR) {
-          ctx.fillRect(position, 0, 1, size.height);
-=======
 
     ctx.save();
     ctx.beginPath();
@@ -166,7 +150,6 @@
         const px = Math.floor(map.tpTimeToPx(time));
         if (type === TickType.MAJOR) {
           ctx.fillRect(px, 0, 1, size.height);
->>>>>>> bad11ba2
         }
       }
     }
@@ -184,11 +167,7 @@
       this.renderSpan(ctx, size, new TPTimeSpan(start, end));
     }
 
-<<<<<<< HEAD
-    if (globals.state.hoverCursorTimestamp !== -1) {
-=======
     if (globals.state.hoverCursorTimestamp !== -1n) {
->>>>>>> bad11ba2
       this.renderHover(ctx, size, globals.state.hoverCursorTimestamp);
     }
 
