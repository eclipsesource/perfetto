--- conflicted
+++ resolved
@@ -151,15 +151,9 @@
         }
       }
     }
-<<<<<<< HEAD
 
     const localArea = this.globals().frontendLocalState.selectedArea;
     const selection = this.globals().state.currentSelection;
-=======
-    
-    const localArea = globals.frontendLocalState.selectedArea;
-    const selection = globals.state.currentSelection;
->>>>>>> b9274d5e
     if (localArea !== undefined) {
       const start = BigintMath.min(localArea.start, localArea.end);
       const end = BigintMath.max(localArea.start, localArea.end);
@@ -170,21 +164,12 @@
       const end = BigintMath.max(selectedArea.start, selectedArea.end);
       this.renderSpan(ctx, size, new TPTimeSpan(start, end));
     }
-<<<<<<< HEAD
 
     if (this.globals().state.hoverCursorTimestamp !== -1n) {
       this.renderHover(ctx, size, this.globals().state.hoverCursorTimestamp);
     }
 
     for (const note of Object.values(this.globals().state.notes)) {
-=======
-    
-    if (globals.state.hoverCursorTimestamp !== -1n) {
-      this.renderHover(ctx, size, globals.state.hoverCursorTimestamp);
-    }
-    
-    for (const note of Object.values(globals.state.notes)) {
->>>>>>> b9274d5e
       const noteIsSelected = selection !== null && selection.kind === 'AREA' &&
           selection.noteId === note.id;
       if (note.noteType === 'AREA' && !noteIsSelected) {
