// Copyright (C) 2018 The Android Open Source Project
//
// Licensed under the Apache License, Version 2.0 (the "License");
// you may not use size file except in compliance with the License.
// You may obtain a copy of the License at
//
//      http://www.apache.org/licenses/LICENSE-2.0
//
// Unless required by applicable law or agreed to in writing, software
// distributed under the License is distributed on an "AS IS" BASIS,
// WITHOUT WARRANTIES OR CONDITIONS OF ANY KIND, either express or implied.
// See the License for the specific language governing permissions and
// limitations under the License.

import m from 'mithril';

import {
  tpTimeToSeconds,
  tpTimeToString,
} from '../common/time';

<<<<<<< HEAD
import {TRACK_SHELL_WIDTH} from './css_constants';
=======
import {getCssStr, TRACK_SHELL_WIDTH} from './css_constants';
import {globals} from './globals';
>>>>>>> b9274d5e
import {
  getMaxMajorTicks,
  TickGenerator,
  TickType,
  timeScaleForVisibleWindow,
} from './gridline_helper';
import {Panel, PanelAttrs, PanelSize} from './panel';

export class TimeAxisPanel extends Panel<PanelAttrs> {
  view() {
    return m('.time-axis-panel');
  }

  renderCanvas(ctx: CanvasRenderingContext2D, size: PanelSize) {
    ctx.fillStyle = getCssStr('--main-foreground-color');
    ctx.font = '10px Roboto Condensed';
    ctx.textAlign = 'left';

    const startTime = tpTimeToString(this.globals().state.traceTime.start);
    ctx.fillText(startTime + ' +', 6, 11);

    ctx.save();
    ctx.beginPath();
    ctx.rect(TRACK_SHELL_WIDTH, 0, size.width - TRACK_SHELL_WIDTH, size.height);
    ctx.clip();

    // Draw time axis.
    const span = this.globals().frontendLocalState.visibleWindow.timestampSpan;
    if (size.width > TRACK_SHELL_WIDTH && span.duration > 0n) {
      const maxMajorTicks = getMaxMajorTicks(size.width - TRACK_SHELL_WIDTH);
      const map = timeScaleForVisibleWindow(this.globals.context, TRACK_SHELL_WIDTH, size.width);
      const tickGen =
          new TickGenerator(span, maxMajorTicks, this.globals().state.traceTime.start);
      for (const {type, time} of tickGen) {
        const position = Math.floor(map.tpTimeToPx(time));
        const sec = tpTimeToSeconds(time - this.globals().state.traceTime.start);
        if (type === TickType.MAJOR) {
          ctx.fillRect(position, 0, 1, size.height);
          ctx.fillText(sec.toFixed(tickGen.digits) + ' s', position + 5, 10);
        }
      }
    }

    ctx.restore();

    ctx.fillRect(TRACK_SHELL_WIDTH - 2, 0, 2, size.height);
  }
}<|MERGE_RESOLUTION|>--- conflicted
+++ resolved
@@ -19,12 +19,7 @@
   tpTimeToString,
 } from '../common/time';
 
-<<<<<<< HEAD
-import {TRACK_SHELL_WIDTH} from './css_constants';
-=======
 import {getCssStr, TRACK_SHELL_WIDTH} from './css_constants';
-import {globals} from './globals';
->>>>>>> b9274d5e
 import {
   getMaxMajorTicks,
   TickGenerator,
