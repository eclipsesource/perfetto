--- conflicted
+++ resolved
@@ -32,19 +32,14 @@
 const queuedErrors = new Array<string>();
 const ERR_QUEUE_MAX_LEN = 10;
 
-<<<<<<< HEAD
+export function showErrorDialog(globalsContext: string, errLog: string) {
+  // Force showing the dialog by resetting the last report time
+  timeLastReport = 0;
+  maybeShowErrorDialog(globalsContext, errLog);
+}
+
 export function maybeShowErrorDialog(globalsContext: string, errLog: string) {
   globals(globalsContext).logging.logError(errLog);
-=======
-export function showErrorDialog(errLog: string) {
-  // Force showing the dialog by resetting the last report time
-  timeLastReport = 0;
-  maybeShowErrorDialog(errLog);
-}
-
-export function maybeShowErrorDialog(errLog: string) {
-  globals.logging.logError(errLog);
->>>>>>> b9274d5e
   const now = performance.now();
 
   // Here we rely on the exception message from onCannotGrowMemory function
