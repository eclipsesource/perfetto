// Copyright (C) 2018 The Android Open Source Project
//
// Licensed under the Apache License, Version 2.0 (the "License");
// you may not use this file except in compliance with the License.
// You may obtain a copy of the License at
//
//      http://www.apache.org/licenses/LICENSE-2.0
//
// Unless required by applicable law or agreed to in writing, software
// distributed under the License is distributed on an "AS IS" BASIS,
// WITHOUT WARRANTIES OR CONDITIONS OF ANY KIND, either express or implied.
// See the License for the specific language governing permissions and
// limitations under the License.

import m from 'mithril';

import {hueForCpu} from '../common/colorizer';
import {
  Span,
  TPTime,
  tpTimeToSeconds,
} from '../common/time';

import {
  OVERVIEW_TIMELINE_NON_VISIBLE_COLOR,
  SIDEBAR_WIDTH,
  TRACK_SHELL_WIDTH,
  getCssStr,
} from './css_constants';
import {BorderDragStrategy} from './drag/border_drag_strategy';
import {DragStrategy} from './drag/drag_strategy';
import {InnerDragStrategy} from './drag/inner_drag_strategy';
import {OuterDragStrategy} from './drag/outer_drag_strategy';
import {DragGestureHandler} from './drag_gesture_handler';
import {GlobalsFunction} from './globals';
import {getMaxMajorTicks, TickGenerator, TickType} from './gridline_helper';
import {Panel, PanelAttrs, PanelSize} from './panel';
import {PxSpan, TimeScale} from './time_scale';

export class OverviewTimelinePanel extends Panel<PanelAttrs> {
  private static HANDLE_SIZE_PX = 5;

  private width = 0;
  private gesture?: DragGestureHandler;
  private timeScale?: TimeScale;
  private traceTime?: Span<TPTime>;
  private dragStrategy?: DragStrategy;
  private readonly boundOnMouseMove = this.onMouseMove.bind(this);

  // Must explicitly type now; arguments types are no longer auto-inferred.
  // https://github.com/Microsoft/TypeScript/issues/1373
  onupdate({dom}: m.CVnodeDOM<PanelAttrs>) {
    const newWidth = dom.getBoundingClientRect().width;
    if (newWidth > 0) { // It may be zero when temporarily not visible
      this.width = newWidth;
    }
    this.traceTime = this.globals().stateTraceTimeTP();
    const traceTime = this.globals().stateTraceTime();
    const pxSpan = new PxSpan(TRACK_SHELL_WIDTH, this.width);
    this.timeScale = TimeScale.fromHPTimeSpan(traceTime, pxSpan);
    if (this.gesture === undefined) {
      this.gesture = new DragGestureHandler(
          dom as HTMLElement,
          this.onDrag.bind(this),
          this.onDragStart.bind(this),
          this.onDragEnd.bind(this));
    }
  }

  oncreate(vnode: m.CVnodeDOM<PanelAttrs>) {
    this.onupdate(vnode);
    (vnode.dom as HTMLElement)
        .addEventListener('mousemove', this.boundOnMouseMove);
  }

  onremove({dom}: m.CVnodeDOM<PanelAttrs>) {
    (dom as HTMLElement)
        .removeEventListener('mousemove', this.boundOnMouseMove);
  }

  view() {
    return m('.overview-timeline');
  }

  renderCanvas(ctx: CanvasRenderingContext2D, size: PanelSize) {
    if (this.width === undefined) return;
    if (this.traceTime === undefined) return;
    if (this.timeScale === undefined) return;
    const headerHeight = 20;
    const tracksHeight = size.height - headerHeight;

    if (size.width > TRACK_SHELL_WIDTH && this.traceTime.duration > 0n) {
      const maxMajorTicks = getMaxMajorTicks(this.width - TRACK_SHELL_WIDTH);
      const tickGen = new TickGenerator(
<<<<<<< HEAD
          this.traceTime, maxMajorTicks, this.globals().state.traceTime.start);
      // Set a background of color --perfetto-overview-background
      ctx.fillStyle = getComputedStyle(document.documentElement).getPropertyValue('--perfetto-overview-background').trim() || 'white';
=======
          this.traceTime, maxMajorTicks, globals.state.traceTime.start);
      ctx.fillStyle = getCssStr('--overview-background-color');
>>>>>>> b9274d5e
      ctx.fillRect(TRACK_SHELL_WIDTH, headerHeight, this.width, size.height - headerHeight);
      // Draw time labels on the top header.
      ctx.font = '10px Roboto Condensed';
      ctx.fillStyle = getCssStr('--main-foreground-color');
      for (const {type, time} of tickGen) {
        const xPos = Math.floor(this.timeScale.tpTimeToPx(time));
        if (xPos <= 0) continue;
        if (xPos > this.width) break;
        if (type === TickType.MAJOR) {
          ctx.fillRect(xPos - 1, 0, 1, headerHeight - 5);
          const sec = tpTimeToSeconds(time - this.globals().state.traceTime.start);
          ctx.fillText(sec.toFixed(tickGen.digits) + ' s', xPos + 5, 18);
        } else if (type == TickType.MEDIUM) {
          ctx.fillRect(xPos - 1, 0, 1, 8);
        } else if (type == TickType.MINOR) {
          ctx.fillRect(xPos - 1, 0, 1, 5);
        }
      }
    }

    // Draw mini-tracks with quanitzed density for each process.
    if (this.globals().overviewStore.size > 0) {
      const numTracks = this.globals().overviewStore.size;
      let y = 0;
      const trackHeight = (tracksHeight - 1) / numTracks;
      for (const key of this.globals().overviewStore.keys()) {
        const loads = this.globals().overviewStore.get(key)!;
        for (let i = 0; i < loads.length; i++) {
          const xStart = Math.floor(this.timeScale.tpTimeToPx(loads[i].start));
          const xEnd = Math.ceil(this.timeScale.tpTimeToPx(loads[i].end));
          const yOff = Math.floor(headerHeight + y * trackHeight);
          const lightness = Math.ceil((1 - loads[i].load * 0.7) * 100);
          ctx.fillStyle = `hsl(${hueForCpu(y)}, 50%, ${lightness}%)`;
          ctx.fillRect(xStart, yOff, xEnd - xStart, Math.ceil(trackHeight));
        }
        y++;
      }
    }

    // Draw bottom border.
    ctx.fillStyle = getCssStr('--main-foreground-color');
    ctx.fillRect(0, size.height - 1, this.width, 1);

    // Draw semi-opaque rects that occlude the non-visible time range.
    const [vizStartPx, vizEndPx] =
        OverviewTimelinePanel.extractBounds(this.globals, this.timeScale);

    ctx.fillStyle = OVERVIEW_TIMELINE_NON_VISIBLE_COLOR;
    ctx.fillRect(
        TRACK_SHELL_WIDTH - 1,
        headerHeight,
        vizStartPx - TRACK_SHELL_WIDTH,
        tracksHeight);
    ctx.fillRect(vizEndPx, headerHeight, this.width - vizEndPx, tracksHeight);

    // Draw brushes.
    ctx.fillStyle = getCssStr('--main-foreground-color');
    ctx.fillRect(vizStartPx - 1, headerHeight, 1, tracksHeight);
    ctx.fillRect(vizEndPx, headerHeight, 1, tracksHeight);

    const hbarWidth = OverviewTimelinePanel.HANDLE_SIZE_PX;
    const hbarHeight = tracksHeight * 0.4;
    // Draw handlebar
    ctx.fillRect(
        vizStartPx - Math.floor(hbarWidth / 2) - 1,
        headerHeight,
        hbarWidth,
        hbarHeight);
    ctx.fillRect(
        vizEndPx - Math.floor(hbarWidth / 2),
        headerHeight,
        hbarWidth,
        hbarHeight);
  }

  private onMouseMove(e: MouseEvent) {
    if (this.gesture === undefined || this.gesture.isDragging) {
      return;
    }
    (e.target as HTMLElement).style.cursor = this.chooseCursor(e.x);
  }

  private chooseCursor(x: number) {
    if (this.timeScale === undefined) return 'default';
    const [vizStartPx, vizEndPx] =
<<<<<<< HEAD
        OverviewTimelinePanel.extractBounds(this.globals, this.timeScale);
    const startBound = vizStartPx - 1 + SIDEBAR_WIDTH;
    const endBound = vizEndPx + SIDEBAR_WIDTH;
=======
        OverviewTimelinePanel.extractBounds(this.timeScale);
    const offset = globals.hideSidebar ? 0 : SIDEBAR_WIDTH;
    const startBound = vizStartPx - 1 + offset;
    const endBound = vizEndPx + offset;
>>>>>>> b9274d5e
    if (OverviewTimelinePanel.inBorderRange(x, startBound) ||
        OverviewTimelinePanel.inBorderRange(x, endBound)) {
      return 'ew-resize';
    } else if (x < offset + TRACK_SHELL_WIDTH) {
      return 'default';
    } else if (x < startBound || endBound < x) {
      return 'crosshair';
    } else {
      return 'all-scroll';
    }
  }

  onDrag(x: number) {
    if (this.dragStrategy === undefined) return;
    this.dragStrategy.onDrag(x);
  }

  onDragStart(x: number) {
    if (this.timeScale === undefined) return;
    const pixelBounds = OverviewTimelinePanel.extractBounds(this.globals, this.timeScale);
    if (OverviewTimelinePanel.inBorderRange(x, pixelBounds[0]) ||
        OverviewTimelinePanel.inBorderRange(x, pixelBounds[1])) {
      this.dragStrategy = new BorderDragStrategy(this.globals.context, this.timeScale, pixelBounds);
    } else if (x < pixelBounds[0] || pixelBounds[1] < x) {
      this.dragStrategy = new OuterDragStrategy(this.globals.context, this.timeScale);
    } else {
      this.dragStrategy = new InnerDragStrategy(this.globals.context, this.timeScale, pixelBounds);
    }
    this.dragStrategy.onDragStart(x);
  }

  onDragEnd() {
    this.dragStrategy = undefined;
  }

  private static extractBounds(globals: GlobalsFunction, timeScale: TimeScale): [number, number] {
    const vizTime = globals().frontendLocalState.visibleWindowTime;
    return [
      Math.floor(timeScale.hpTimeToPx(vizTime.start)),
      Math.ceil(timeScale.hpTimeToPx(vizTime.end)),
    ];
  }

  private static inBorderRange(a: number, b: number): boolean {
    return Math.abs(a - b) < this.HANDLE_SIZE_PX / 2;
  }
}<|MERGE_RESOLUTION|>--- conflicted
+++ resolved
@@ -92,14 +92,8 @@
     if (size.width > TRACK_SHELL_WIDTH && this.traceTime.duration > 0n) {
       const maxMajorTicks = getMaxMajorTicks(this.width - TRACK_SHELL_WIDTH);
       const tickGen = new TickGenerator(
-<<<<<<< HEAD
           this.traceTime, maxMajorTicks, this.globals().state.traceTime.start);
-      // Set a background of color --perfetto-overview-background
-      ctx.fillStyle = getComputedStyle(document.documentElement).getPropertyValue('--perfetto-overview-background').trim() || 'white';
-=======
-          this.traceTime, maxMajorTicks, globals.state.traceTime.start);
       ctx.fillStyle = getCssStr('--overview-background-color');
->>>>>>> b9274d5e
       ctx.fillRect(TRACK_SHELL_WIDTH, headerHeight, this.width, size.height - headerHeight);
       // Draw time labels on the top header.
       ctx.font = '10px Roboto Condensed';
@@ -185,16 +179,10 @@
   private chooseCursor(x: number) {
     if (this.timeScale === undefined) return 'default';
     const [vizStartPx, vizEndPx] =
-<<<<<<< HEAD
         OverviewTimelinePanel.extractBounds(this.globals, this.timeScale);
-    const startBound = vizStartPx - 1 + SIDEBAR_WIDTH;
-    const endBound = vizEndPx + SIDEBAR_WIDTH;
-=======
-        OverviewTimelinePanel.extractBounds(this.timeScale);
-    const offset = globals.hideSidebar ? 0 : SIDEBAR_WIDTH;
+    const offset = this.globals().hideSidebar ? 0 : SIDEBAR_WIDTH;
     const startBound = vizStartPx - 1 + offset;
     const endBound = vizEndPx + offset;
->>>>>>> b9274d5e
     if (OverviewTimelinePanel.inBorderRange(x, startBound) ||
         OverviewTimelinePanel.inBorderRange(x, endBound)) {
       return 'ew-resize';
