--- conflicted
+++ resolved
@@ -220,7 +220,7 @@
 
   bottomTabList?: BottomTabList = undefined;
 
-  private _context = '';
+  private readonly _context;
   private _testing = false;
   private _dispatch?: Dispatch = undefined;
   private _state?: State = undefined;
@@ -270,14 +270,11 @@
   private _errorHandler: ErrorHandler = maybeShowErrorDialog;
   private _allowFileDrop = true;
   private _httpRpcEngineCustomizer?: HttpRcpEngineCustomizer;
-<<<<<<< HEAD
-  private _httpRpcEnginePort = 9001;
-=======
   private _promptToLoadFromTraceProcessorShell = true;
   private _trackFilteringEnabled = false;
   private _filteredTracks: AddTrackLikeArgs[] = [];
->>>>>>> b9274d5e
-
+  private _httpRpcEnginePort = 9001;
+  
   // Init from session storage since correct value may be required very early on
   private _relaxContentSecurity: boolean = window.sessionStorage.getItem(RELAX_CONTENT_SECURITY) === 'true';
 
@@ -297,17 +294,20 @@
 
   engines = new Map<string, Engine>();
 
-  initialize(globalsContext: string, dispatch: Dispatch, router: Router) {
-    this._context = globalsContext;
+  constructor(context = '') {
+    this._context = context;
+  }
+
+  initialize(dispatch: Dispatch, router: Router) {
     this._dispatch = dispatch;
     this._router = router;
-    this._state = createEmptyState();
-    this._frontendLocalState = new FrontendLocalState(this.globalsContext);
-    this._rafScheduler = new RafScheduler(globalsContext);
-    this._serviceWorkerController = new ServiceWorkerController(globalsContext);
+    this._state = createEmptyState(this._context);
+    this._frontendLocalState = new FrontendLocalState(this.context);
+    this._rafScheduler = new RafScheduler(this.context);
+    this._serviceWorkerController = new ServiceWorkerController(this.context);
     this._testing =
         self.location && self.location.search.indexOf('testing=1') >= 0;
-    this._logging = initAnalytics(globalsContext);
+    this._logging = initAnalytics(this.context);
 
     // TODO(hjd): Unify trackDataStore, queryResults, overviewStore, threads.
     this._trackDataStore = new Map<string, {}>();
@@ -326,7 +326,7 @@
     this.engines.clear();
   }
 
-  get globalsContext(): string {
+  get context(): string {
     return this._context;
   }
 
@@ -677,37 +677,36 @@
     this._httpRpcEngineCustomizer = httpRpcEngineCustomizer;
   }
 
-<<<<<<< HEAD
+  get promptToLoadFromTraceProcessorShell(): boolean {
+    return this._promptToLoadFromTraceProcessorShell;
+  }
+
+  set promptToLoadFromTraceProcessorShell(promptToLoadFromTraceProcessorShell: boolean) {
+    this._promptToLoadFromTraceProcessorShell = promptToLoadFromTraceProcessorShell;
+  }
+
+  get trackFilteringEnabled(): boolean {
+    return this._trackFilteringEnabled;
+  }
+
+  set trackFilteringEnabled(trackFilteringEnabled: boolean) {
+    this._trackFilteringEnabled = trackFilteringEnabled;
+  }
+
+  get filteredTracks(): AddTrackLikeArgs[] {
+    return this._filteredTracks;
+  }
+
+  set filteredTracks(filteredTracks: AddTrackLikeArgs[]) {
+    this._filteredTracks = [...filteredTracks];
+  }
+
   get httpRpcEnginePort(): number {
     return this._httpRpcEnginePort;
   }
 
   set httpRpcEnginePort(httpRpcEnginePort: number) {
     this._httpRpcEnginePort = httpRpcEnginePort;
-=======
-  get promptToLoadFromTraceProcessorShell(): boolean {
-    return this._promptToLoadFromTraceProcessorShell;
-  }
-
-  set promptToLoadFromTraceProcessorShell(promptToLoadFromTraceProcessorShell: boolean) {
-    this._promptToLoadFromTraceProcessorShell = promptToLoadFromTraceProcessorShell;
-  }
-
-  get trackFilteringEnabled(): boolean {
-    return this._trackFilteringEnabled;
-  }
-
-  set trackFilteringEnabled(trackFilteringEnabled: boolean) {
-    this._trackFilteringEnabled = trackFilteringEnabled;
-  }
-
-  get filteredTracks(): AddTrackLikeArgs[] {
-    return this._filteredTracks;
-  }
-
-  set filteredTracks(filteredTracks: AddTrackLikeArgs[]) {
-    this._filteredTracks = [...filteredTracks];
->>>>>>> b9274d5e
   }
 
   makeSelection(action: DeferredAction<{}>, tabToOpen = 'current_selection') {
@@ -829,6 +828,9 @@
   if (allGlobals.has(context)) {
     throw new Error('A Globals object with this context key is present already')
   }
+  // The usual mechanism for creating a new globals is via deep copy,
+  // which includes the original context which we must overwrite
+  Object.assign(globals, { _context: context });
   allGlobals.set(context, globals);
 }
 
