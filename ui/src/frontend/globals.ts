--- conflicted
+++ resolved
@@ -269,13 +269,10 @@
   private _errorHandler: ErrorHandler = maybeShowErrorDialog;
   private _allowFileDrop = true;
   private _httpRpcEngineCustomizer?: HttpRcpEngineCustomizer;
-<<<<<<< HEAD
   private _httpRpcEnginePort = 9001;
-=======
   private _promptToLoadFromTraceProcessorShell = true;
   private _trackFilteringEnabled = false;
   private _filteredTracks: AddTrackLikeArgs[] = [];
->>>>>>> b9274d5e
 
   // Init from session storage since correct value may be required very early on
   private _relaxContentSecurity: boolean = window.sessionStorage.getItem(RELAX_CONTENT_SECURITY) === 'true';
@@ -671,14 +668,14 @@
     this._httpRpcEngineCustomizer = httpRpcEngineCustomizer;
   }
 
-<<<<<<< HEAD
   get httpRpcEnginePort(): number {
     return this._httpRpcEnginePort;
   }
 
   set httpRpcEnginePort(httpRpcEnginePort: number) {
     this._httpRpcEnginePort = httpRpcEnginePort;
-=======
+  }
+
   get promptToLoadFromTraceProcessorShell(): boolean {
     return this._promptToLoadFromTraceProcessorShell;
   }
@@ -701,7 +698,6 @@
 
   set filteredTracks(filteredTracks: AddTrackLikeArgs[]) {
     this._filteredTracks = [...filteredTracks];
->>>>>>> b9274d5e
   }
 
   makeSelection(action: DeferredAction<{}>, tabToOpen = 'current_selection') {
